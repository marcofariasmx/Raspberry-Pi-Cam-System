--- conflicted
+++ resolved
@@ -198,14 +198,9 @@
 @app.get("/", response_class=HTMLResponse)
 async def home(request: Request):
     """Serve main web interface"""
-<<<<<<< HEAD
-    return templates.TemplateResponse("index.html", {
-        "request": request
-=======
+
     return get_templates().TemplateResponse("index.html", {
         "request": request,
-        "api_key": config.api_key
->>>>>>> d26ceec7
     })
 
 
